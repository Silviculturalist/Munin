--- conflicted
+++ resolved
@@ -86,16 +86,11 @@
 # Enable import-sorting, standard lint rules, and bug-finding
 select = ["E", "F", "W", "I", "B"]
 
-<<<<<<< HEAD
+# --- Bumpversion Configuration ---
 [tool.bumpversion]
 # Bump the version in this file only. The search pattern allows flexible spacing
 # around the equals sign so the command can locate the current value.
 files = ["pyproject.toml"]
 search = '^version\s*=\s*"{current_version}"'
-=======
-[tool.bump-my-version]
-files = ["pyproject.toml"]
-search = '^version = "{current_version}"'
->>>>>>> 5cec497d
 replace = 'version = "{new_version}"'
-current_version = "0.35.0"+current_version = "0.0.1"